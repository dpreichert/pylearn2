--- conflicted
+++ resolved
@@ -174,13 +174,8 @@
 
         for i in xrange(0, n, batch_size):
             print '\tprocessing example', str(i)
-<<<<<<< HEAD
             end = min(n, i + batch_size)
-            x = X[i:end,:].todense() - self.mean_
-=======
-            end = min(m, i + batch_size)
             x = X[i:end, :].todense() - self.mean_
->>>>>>> a697f010
             assert x.shape[0] == end - i
 
             prod = numpy.dot(x.T, x)
