""" Training costs for unsupervised learning of energy-based models """
import warnings
import sys
import theano.tensor as T
from theano import scan
from pylearn2.costs.cost import Cost, DefaultDataSpecsMixin
from pylearn2.space import CompositeSpace
from pylearn2.utils import py_integer_types
from theano.compat.python2x import OrderedDict
from itertools import izip
from pylearn2.models.rbm import BlockGibbsSampler
import numpy as np

warnings.warn("Cost changing the recursion limit.")
# We need this to be high enough that the big theano graphs we make
# when unrolling inference don't cause python to complain.
# python intentionally declares stack overflow well before the stack
# segment is actually exceeded. But we can't make this value too big
# either, or we'll get seg faults when the python interpreter really
# does go over the stack segment.
# IG encountered seg faults on eos3 (a machine at LISA labo) when using
# 50000 so for now it is set to 40000.
# I think the actual safe recursion limit can't be predicted in advance
# because you don't know how big of a stack frame each function will
# make, so there is not really a "correct" way to do this. Really the
# python interpreter should provide an option to raise the error
# precisely when you're going to exceed the stack segment.
sys.setrecursionlimit(40000)

use_sandbox = True
if use_sandbox:
    from theano.sandbox.rng_mrg import MRG_RandomStreams as RandomStreams
else:
    warnings.warn('using SLOW rng')
    RandomStreams = T.shared_randomstreams.RandomStreams

class NCE(DefaultDataSpecsMixin, Cost):
    """
    Noise-Contrastive Estimation

    See "Noise-Contrastive Estimation: A new estimation principle for unnormalized models "
    by Gutmann and Hyvarinen
    """
    def h(self, X, model):
        """
        .. todo::

            WRITEME
        """
        return - T.nnet.sigmoid(self.G(X, model))

    def G(self, X, model):
        """
        .. todo::

            WRITEME
        """
        return model.log_prob(X) - self.noise.log_prob(X)

    def expr(self, model, data, noisy_data=None):
        """
        .. todo::

            WRITEME
        """
        # noisy_data is not considered part of the data.
        #If you don't pass it in, it will be generated internally
        #Passing it in lets you keep it constant while doing
        #a learn search across several theano function calls
        #and stuff like that
        space, source = self.get_data_specs(model)
        space.validate(data)
        X = data
        if X.name is None:
            X_name = 'X'
        else:
            X_name = X.name

        m_data = X.shape[0]
        m_noise = m_data * self.noise_per_clean

        if noisy_data is not None:
            space.validate(noisy_data)
            Y = noisy_data
        else:
            Y = self.noise.random_design_matrix(m_noise)

        #Y = Print('Y',attrs=['min','max'])(Y)

        #hx = self.h(X, model)
        #hy = self.h(Y, model)

        log_hx = -T.nnet.softplus(-self.G(X,model))
        log_one_minus_hy = -T.nnet.softplus(self.G(Y,model))


        #based on equation 3 of the paper
        #ours is the negative of theirs because they maximize it and we minimize it
        rval = -T.mean(log_hx)-T.mean(log_one_minus_hy)

        rval.name = 'NCE('+X_name+')'

        return rval

    def __init__(self, noise, noise_per_clean):
        """
        .. todo::

            WRITEME properly
        
        params
        -------
            noise: a Distribution from which noisy examples are generated
            noise_per_clean: # of noisy examples to generate for each clean example given
        """

        self.noise = noise

        assert isinstance(noise_per_clean, py_integer_types)
        self.noise_per_clean = noise_per_clean


class SM(DefaultDataSpecsMixin, Cost):
    """
    (Regularized) Score Matching

    See:
    - "Regularized estimation of image statistics by Score Matching",
      D. Kingma, Y. LeCun, NIPS 2010
    - eqn. 4 of "On Autoencoders and Score Matching for Energy Based Models"
      Swersky et al 2011

    Uses the mean over visible units rather than sum over visible units
    so that hyperparameters won't depend as much on the # of visible units
    """

    def __init__(self, lambd = 0):
        """
        .. todo::

            WRITEME
        """
        assert lambd >= 0
        self.lambd = lambd

    def expr(self, model, data):
        """
        .. todo::

            WRITEME
        """
        self.get_data_specs(model)[0].validate(data)
        X = data
        X_name = 'X' if X.name is None else X.name

        def f(i, _X, _dx):
            return T.grad(_dx[:,i].sum(), _X)[:,i]

        dx = model.score(X)
        ddx, _ = scan(f, sequences = [T.arange(X.shape[1])], non_sequences = [X, dx])
        ddx = ddx.T

        assert len(ddx.type.broadcastable) == 2

        rval = T.mean(0.5 * dx**2 + ddx + self.lambd * ddx**2)
        rval.name = 'sm('+X_name+')'

        return rval


class SMD(DefaultDataSpecsMixin, Cost):
    """
    Denoising Score Matching
    See eqn. 4.3 of "A Connection Between Score Matching and Denoising Autoencoders"
    by Pascal Vincent for details

    Note that instead of using half the squared norm we use the mean squared error,
    so that hyperparameters don't depend as much on the # of visible units
    """

    def __init__(self, corruptor):
        """
        .. todo::

            WRITEME
        """
        super(SMD, self).__init__()
        self.corruptor = corruptor

    def expr(self, model, data):
        """
        .. todo::

            WRITEME
        """
        self.get_data_specs(model)[0].validate(data)
        X = data
        X_name = 'X' if X.name is None else X.name

        corrupted_X = self.corruptor(X)

        if corrupted_X.name is None:
            corrupted_X.name = 'corrupt('+X_name+')'
        #

        model_score = model.score(corrupted_X)
        assert len(model_score.type.broadcastable) == len(X.type.broadcastable)
        parzen_score = T.grad( - T.sum(self.corruptor.corruption_free_energy(corrupted_X,X)), corrupted_X)
        assert len(parzen_score.type.broadcastable) == len(X.type.broadcastable)

        score_diff = model_score - parzen_score
        score_diff.name = 'smd_score_diff('+X_name+')'


        assert len(score_diff.type.broadcastable) == len(X.type.broadcastable)


        #TODO: this could probably be faster as a tensordot, but we don't have tensordot for gpu yet
        sq_score_diff = T.sqr(score_diff)

        #sq_score_diff = Print('sq_score_diff',attrs=['mean'])(sq_score_diff)

        smd = T.mean(sq_score_diff)
        smd.name = 'SMD('+X_name+')'

<<<<<<< HEAD
        return smd

    def get_data_specs(self, model):
        return (model.get_input_space(), model.get_input_source())

class SML(Cost):
    """ Stochastic Maximum Likelihood

        See "On the convergence of Markovian stochastic algorithms with rapidly 
             decreasing ergodicity rates" 
        by Laurent Younes (1998)
        
        Also known as Persistent Constrastive Divergence (PCD)
        See "Training restricted boltzmann machines using approximations to
             the likelihood gradient" 
        by Tijmen Tieleman  (2008)
    """

    def __init__(self, batch_size, nsteps ):
        """
            The number of particles fits the batch size.

            Parameters
            ---------
            batch_size: int
                batch size of the training algorithm
            nsteps: int
                number of steps made by the block Gibbs sampler
                between each epoch
        """
        super(SML, self).__init__()
        self.nchains = batch_size
        self.nsteps  = nsteps

    def get_gradients(self, model, data, **kwargs):
        cost = self._cost(model,data,**kwargs)

        params = list(model.get_params())

        grads = T.grad(cost, params, disconnected_inputs = 'ignore', 
                       consider_constant = [self.sampler.particles])

        gradients = OrderedDict(izip(params, grads))

        updates = OrderedDict()

        sampler_updates = self.sampler.updates()
        updates.update(sampler_updates)
        return gradients, updates

    def _cost(self, model, data):

        if not hasattr(self,'sampler'):
            self.sampler = BlockGibbsSampler(
                rbm=model, 
                particles=0.5+np.zeros((self.nchains,model.get_input_dim())), 
                rng=model.rng, 
                steps=self.nsteps)

        # compute negative phase updates
        sampler_updates = self.sampler.updates()

        # Compute SML cost
        pos_v = data
        neg_v = self.sampler.particles

        ml_cost = (model.free_energy(pos_v).mean()-
                   model.free_energy(neg_v).mean())

        return ml_cost

    def expr(self, model, data):
        return None

    def get_data_specs(self, model):
        return (model.get_input_space(), model.get_input_source())

class CDk(Cost):
    """ Contrastive Divergence

        See "Training products of experts by minimizing contrastive divergence" 
        by Geoffrey E. Hinton (2002)
    """

    def __init__(self, nsteps, seed=42):
        """
            Parametes
            ---------
            nsteps: int
                number of Markov chain steps for the negative sample
            seed: int
                seed for the random number generator
        """
 
        super(CDk, self).__init__()
        self.nsteps  = nsteps
        self.rng = RandomStreams(seed)

    def _cost(self, model, data):
        pos_v = data
        neg_v = data
        
        for k in range(self.nsteps):
            [neg_v, _locals] = model.gibbs_step_for_v(neg_v,self.rng)

        # Compute CD cost
        ml_cost = (model.free_energy(pos_v).mean()-
                   model.free_energy(neg_v).mean())

        return ml_cost, neg_v

    def get_gradients(self, model, data, **kwargs):
        cost, neg_v = self._cost(model,data,**kwargs)

        params = list(model.get_params())

        grads = T.grad(cost, params, disconnected_inputs = 'ignore',
                       consider_constant = [neg_v])

        gradients = OrderedDict(izip(params, grads))

        updates = OrderedDict()

        return gradients, updates

    def expr(self, model, data):
        return None

    def get_data_specs(self, model):
        return (model.get_input_space(), model.get_input_source())
=======
        return smd
>>>>>>> 1ac9b885
<|MERGE_RESOLUTION|>--- conflicted
+++ resolved
@@ -223,7 +223,6 @@
         smd = T.mean(sq_score_diff)
         smd.name = 'SMD('+X_name+')'
 
-<<<<<<< HEAD
         return smd
 
     def get_data_specs(self, model):
@@ -233,7 +232,7 @@
     """ Stochastic Maximum Likelihood
 
         See "On the convergence of Markovian stochastic algorithms with rapidly 
-             decreasing ergodicity rates" 
+             decreasing ergodicity rates"
         by Laurent Younes (1998)
         
         Also known as Persistent Constrastive Divergence (PCD)
@@ -353,7 +352,4 @@
         return None
 
     def get_data_specs(self, model):
-        return (model.get_input_space(), model.get_input_source())
-=======
-        return smd
->>>>>>> 1ac9b885
+        return (model.get_input_space(), model.get_input_source())