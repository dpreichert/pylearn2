--- conflicted
+++ resolved
@@ -46,7 +46,6 @@
     # A symbolic input representing your minibatch.
     minibatch = tensor.matrix()
     minibatch = theano.printing.Print('min')(minibatch)
-<<<<<<< HEAD
 
     # Allocate a PCA transformation block.
     pca_model_file = 'example-cae_model-pca.pkl'
@@ -58,8 +57,6 @@
         pca = PCA(75)
         pca.train(data)
         pca.save(pca_model_file)
-=======
->>>>>>> 5fc3a1d2
 
     # Allocate a denoising autoencoder with binomial noise corruption.
     corruptor = GaussianCorruptor(conf['corruption_level'])
@@ -87,15 +84,11 @@
                     (epoch, offset, offset + batchsize - 1, minibatch_err)
 
     # Suppose you then want to use the representation for something.
-<<<<<<< HEAD
     transform = theano.function([minibatch], cae([pca(minibatch)])[0])
-=======
-    transform = theano.function([minibatch], cae(minibatch))
->>>>>>> 5fc3a1d2
 
     print "Transformed data:"
     print numpy.histogram(transform(data))
-    
+
     # We'll now create a stacked denoising autoencoder. First, we change
     # the number of hidden units to be a list. This tells the build_stacked_AE
     # method how many layers to make.
